--- conflicted
+++ resolved
@@ -1,14 +1,8 @@
 # Agents From Scratch 
 
-<<<<<<< HEAD
-AI agents promise to transform how we work, but there's often a gap between hype and reality: to act on our behalf, agents need to learn and remember our preferences. In this workshop, we're going to show how to build self-improving and personalized agents from scratch using LangChain, LangGraph, and LangSmith. 
-
-We're going to build an agent that can act an an e-mail assistant, because this is often a tedious task that could benefit from an AI assistant, but it requires a high level of personalization (e.g., what to respond to, what to ignore, what to schedule a meeting for, and how to respond). The ideas and approaches shown here can be applied to other agents across a wide range of tasks. Here is a map of the components covered in the workshop:
-=======
 AI agents promise to transform how we work, but there's often a gap between hype and reality: to act on our behalf, agents need to learn and remember our preferences. The repo is a guide to building agents from scratch, building from simple principles to self-improving and personalized agents that use LangChain, LangGraph, and LangSmith. 
 
 We're going to build an agent that can act an an e-mail assistant, because this is often a tedious task that could benefit from an AI assistant, but it requires a high level of personalization (e.g., what to respond to, what to ignore, what to schedule a meeting for, and how to respond). The ideas and approaches shown here can be applied to other agents across a wide range of tasks. Here is a map of the components covered:
->>>>>>> a9e5ef1f
 
 ![interrupt_conf_high_level](notebooks/img/overview.png)
 
@@ -34,11 +28,7 @@
 
 ## Structure 
 
-<<<<<<< HEAD
-The workshop is organized into the 4 sections, with a notebook for each and accompanying code in the `src/email_assistant` directory.
-=======
 The repo is organized into the 4 sections, with a notebook for each and accompanying code in the `src/email_assistant` directory.
->>>>>>> a9e5ef1f
 
 ### Building an agent 
 * Notebook: `notebooks/agent.ipynb`
